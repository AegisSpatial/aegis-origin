--- conflicted
+++ resolved
@@ -78,13 +78,10 @@
   </ItemGroup>
   <ItemGroup>
     <Compile Include="GeographyMarkup\GeographyMarkupConverterTest.cs" />
-<<<<<<< HEAD
     <Compile Include="Lasfile\LasFileReaderTests.cs" />
     <Compile Include="Lasfile\LasPublicHeaderTests.cs" />
-=======
     <Compile Include="GeoJson\GeoJsonReaderTest.cs" />
     <Compile Include="GeoJson\GeoJsonWriterTest.cs" />
->>>>>>> 09ff43a4
     <Compile Include="Storage\ConnectionExceptionTest.cs" />
     <Compile Include="Properties\AssemblyInfo.cs" />
     <Compile Include="TopoJson\TopoJsonReaderTest.cs" />
