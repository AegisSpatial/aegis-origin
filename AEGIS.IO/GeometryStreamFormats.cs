﻿/// <copyright file="GeometryStreamFormats.cs" company="Eötvös Loránd University (ELTE)">
///     Copyright (c) 2011-2019 Roberto Giachetta. Licensed under the
///     Educational Community License, Version 2.0 (the "License"); you may
///     not use this file except in compliance with the License. You may
///     obtain a copy of the License at
///     http://opensource.org/licenses/ECL-2.0
///
///     Unless required by applicable law or agreed to in writing,
///     software distributed under the License is distributed on an "AS IS"
///     BASIS, WITHOUT WARRANTIES OR CONDITIONS OF ANY KIND, either express
///     or implied. See the License for the specific language governing
///     permissions and limitations under the License.
/// </copyright>
/// <author>Roberto Giachetta</author>

using ELTE.AEGIS.Management;
using System;
using System.Collections.Generic;
using System.Linq;

namespace ELTE.AEGIS.IO
{
    [IdentifiedObjectCollection(typeof(GeometryStreamFormat))]
    public static class GeometryStreamFormats
    {        
        #region Query fields

        private static GeometryStreamFormat[] _all;

        #endregion

        #region Query properties

        /// <summary>
        /// Gets all <see cref="GeometryStreamFormat" /> instances within the collection.
        /// </summary>
        /// <value>A read-only list containing all <see cref="GeometryStreamFormat" /> instances within the collection.</value>
        public static IList<GeometryStreamFormat> All
        {
            get
            {
                if (_all == null)
                    _all = typeof(GeometryStreamFormats).GetProperties().
                                                         Where(property => property.Name != "All").
                                                         Select(property => property.GetValue(null, null) as GeometryStreamFormat).
                                                         ToArray();
                return Array.AsReadOnly(_all);
            }
        }

        #endregion

        #region Query methods

        /// <summary>
        /// Returns all <see cref="GeometryStreamFormat" /> instances matching a specified identifier.
        /// </summary>
        /// <param name="identifier">The identifier.</param>
        /// <returns>A list containing the <see cref="GeometryStreamFormat" /> instances that match the specified identifier.</returns>
        public static IList<GeometryStreamFormat> FromIdentifier(String identifier)
        {
            if (identifier == null)
                return null;

            return All.Where(obj => System.Text.RegularExpressions.Regex.IsMatch(obj.Identifier, identifier)).ToList().AsReadOnly();
        }
        /// <summary>
        /// Returns all <see cref="GeometryStreamFormat" /> instances matching a specified name.
        /// </summary>
        /// <param name="name">The name.</param>
        /// <returns>A list containing the <see cref="GeometryStreamFormat" /> instances that match the specified name.</returns>
        public static IList<GeometryStreamFormat> FromName(String name)
        {
            if (name == null)
                return null;

            return All.Where(obj => System.Text.RegularExpressions.Regex.IsMatch(obj.Name, name) ||
                                    obj.Aliases != null && obj.Aliases.Any(alias => System.Text.RegularExpressions.Regex.IsMatch(alias, name, System.Text.RegularExpressions.RegexOptions.IgnoreCase))).ToList().AsReadOnly();
        }

        #endregion

        #region Private static fields

        private static GeometryStreamFormat _shapefile;

<<<<<<< HEAD
        private static GeometryStreamFormat _lasfile;
=======
        private static GeometryStreamFormat _geojsonfile;

        private static GeometryStreamFormat _topojsonfile;
>>>>>>> 09ff43a4

        #endregion

        #region Public static fields

        /// <summary>
        /// Esri shapefile.
        /// </summary>
        public static GeometryStreamFormat Shapefile
        { 
            get
            {
                return _shapefile ?? (_shapefile =
                    new GeometryStreamFormat("AEGIS::610101", "Esri shapefile", 
                                             "© 1997, 1998 Environmental Systems Research Institute (ESRI), Inc.", new String[] { "Shapefile" }, "1.0", 
                                             new String[] { "shp" }, null, 
                                             new Type[] { typeof(IPoint), typeof(IGeometryCollection<IPoint>), typeof(ILineString), typeof(IPolygon), typeof(IGeometryCollection<IPolygon>) },
                                             new GeometryModel[] { GeometryModel.Spatial2D, GeometryModel.Spatial3D }));
            }
        }

<<<<<<< HEAD
        public static GeometryStreamFormat Lasfile
        {
            get
            {
                return _lasfile ?? (_lasfile =
                           new GeometryStreamFormat("AEGIS::610104", "LAS file",
                               "@ 2013, American Society for Photogrammetry & Remote Sensing (asprs)", null, "1.4",
                               new String[] { "las" }, null,
                               new Type[] { typeof(IPoint) },
                               new GeometryModel[] { GeometryModel.Spatial3D }));
=======
        /// <summary>
        /// GeoJSON file
        /// </summary>
        public static GeometryStreamFormat GeoJson
        {
            get
            {
                return _geojsonfile ?? (_geojsonfile =
                           new GeometryStreamFormat("AEGIS::610102", "GeoJSON file", "1.0", new String[] { "json", "geojson" }, new String[] { "application/vnd.geo+json" },
                               new Type[] { typeof(IPoint), typeof(IGeometryCollection<IPoint>), typeof(ILineString), typeof(IGeometryCollection<ILineString>), typeof(IPolygon), typeof(IGeometryCollection<IPolygon>), typeof(IGeometryCollection<IGeometry>) },
                               new GeometryModel[] { GeometryModel.Spatial2D, GeometryModel.Spatial3D }));
            }
        }

        /// <summary>
        /// TopoJSON file
        /// </summary>
        public static GeometryStreamFormat TopoJson
        {
            get
            {
                return _topojsonfile ?? (_topojsonfile =
                           new GeometryStreamFormat("AEGIS::610103", "TopoJSON file", "1.0", new String[] { "json", "topojson" }, new String[] { "application/vnd.topo+json" },
                               new Type[] { typeof(IPoint), typeof(IGeometryCollection<IPoint>), typeof(ILineString), typeof(IGeometryCollection<ILineString>), typeof(IPolygon), typeof(IGeometryCollection<IPolygon>), typeof(IGeometryCollection<IGeometry>) },
                               new GeometryModel[] { GeometryModel.Spatial2D, GeometryModel.Spatial3D }));
>>>>>>> 09ff43a4
            }
        }

        #endregion
    }
}<|MERGE_RESOLUTION|>--- conflicted
+++ resolved
@@ -83,14 +83,12 @@
         #region Private static fields
 
         private static GeometryStreamFormat _shapefile;
-
-<<<<<<< HEAD
+      
         private static GeometryStreamFormat _lasfile;
-=======
+      
         private static GeometryStreamFormat _geojsonfile;
 
         private static GeometryStreamFormat _topojsonfile;
->>>>>>> 09ff43a4
 
         #endregion
 
@@ -112,7 +110,9 @@
             }
         }
 
-<<<<<<< HEAD
+        /// <summary>
+        /// LASer file
+        /// </summary>
         public static GeometryStreamFormat Lasfile
         {
             get
@@ -123,7 +123,9 @@
                                new String[] { "las" }, null,
                                new Type[] { typeof(IPoint) },
                                new GeometryModel[] { GeometryModel.Spatial3D }));
-=======
+            }
+        }
+      
         /// <summary>
         /// GeoJSON file
         /// </summary>
@@ -149,7 +151,6 @@
                            new GeometryStreamFormat("AEGIS::610103", "TopoJSON file", "1.0", new String[] { "json", "topojson" }, new String[] { "application/vnd.topo+json" },
                                new Type[] { typeof(IPoint), typeof(IGeometryCollection<IPoint>), typeof(ILineString), typeof(IGeometryCollection<ILineString>), typeof(IPolygon), typeof(IGeometryCollection<IPolygon>), typeof(IGeometryCollection<IGeometry>) },
                                new GeometryModel[] { GeometryModel.Spatial2D, GeometryModel.Spatial3D }));
->>>>>>> 09ff43a4
             }
         }
 
